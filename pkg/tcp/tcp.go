package tcp

import (
	"fmt"
	"net"
	"time"
)

// Port ICMP Operation
<<<<<<< HEAD
func Port(destAddr string, srcAddr string, port string, interval time.Duration, timeout time.Duration) (*TCPPortReturn, error) {
=======
func Port(addr string, ip string, port string, interval time.Duration, timeout time.Duration) (*TCPPortReturn, error) {
>>>>>>> 2ea01612
	var out TCPPortReturn
	//var localAddr &net.TCPAddr
	var d net.Dialer
	var err error

	tcpOptions := &TCPPortOptions{}
	tcpOptions.SetInterval(interval)
	tcpOptions.SetTimeout(timeout)

<<<<<<< HEAD
	out.DestAddr = destAddr
=======
	out.DestAddr = addr
	out.DestIp = ip
>>>>>>> 2ea01612
	out.DestPort = port

	if srcAddr != "" {
		srcIp := net.ParseIP(srcAddr)
		if srcIp == nil {
			out.Success = false
			return &out, fmt.Errorf("source ip: %v is invalid, TCP target: %v", srcAddr, destAddr)
		}
		d = net.Dialer{
			LocalAddr: &net.TCPAddr{
				IP:   srcIp,
				Port: 0,
			},
			Timeout: tcpOptions.Timeout(),
		}
	} else {
		d = net.Dialer{
			Timeout: tcpOptions.Timeout(),
		}
	}



	start := time.Now()
<<<<<<< HEAD
	conn, err := d.Dial("tcp", net.JoinHostPort(destAddr, port))
=======
	conn, err := net.DialTimeout("tcp", net.JoinHostPort(ip, port), tcpOptions.Timeout())
>>>>>>> 2ea01612
	out.ConTime = time.Since(start)

	if err != nil {
		out.Success = false
	} else {
		defer conn.Close()

		// Set Deadline timeout
		if err := conn.SetDeadline(time.Now().Add(tcpOptions.Timeout())); err != nil {
			out.Success = false
			return &out, fmt.Errorf("Error setting deadline timout", "err", err)
		}

		if conn != nil {
			out.Success = true
		} else {
			out.Success = false
		}
	}

	return &out, nil
}<|MERGE_RESOLUTION|>--- conflicted
+++ resolved
@@ -7,13 +7,8 @@
 )
 
 // Port ICMP Operation
-<<<<<<< HEAD
-func Port(destAddr string, srcAddr string, port string, interval time.Duration, timeout time.Duration) (*TCPPortReturn, error) {
-=======
-func Port(addr string, ip string, port string, interval time.Duration, timeout time.Duration) (*TCPPortReturn, error) {
->>>>>>> 2ea01612
+func Port(destAddr string, ip string, srcAddr string, port string, interval time.Duration, timeout time.Duration) (*TCPPortReturn, error) {
 	var out TCPPortReturn
-	//var localAddr &net.TCPAddr
 	var d net.Dialer
 	var err error
 
@@ -21,12 +16,8 @@
 	tcpOptions.SetInterval(interval)
 	tcpOptions.SetTimeout(timeout)
 
-<<<<<<< HEAD
 	out.DestAddr = destAddr
-=======
-	out.DestAddr = addr
 	out.DestIp = ip
->>>>>>> 2ea01612
 	out.DestPort = port
 
 	if srcAddr != "" {
@@ -48,14 +39,8 @@
 		}
 	}
 
-
-
 	start := time.Now()
-<<<<<<< HEAD
-	conn, err := d.Dial("tcp", net.JoinHostPort(destAddr, port))
-=======
-	conn, err := net.DialTimeout("tcp", net.JoinHostPort(ip, port), tcpOptions.Timeout())
->>>>>>> 2ea01612
+	conn, err := d.Dial("tcp", net.JoinHostPort(ip, port))
 	out.ConTime = time.Since(start)
 
 	if err != nil {
